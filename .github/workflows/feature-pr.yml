--- conflicted
+++ resolved
@@ -121,12 +121,6 @@
       - name: Install dependencies
         run: npm ci
 
-<<<<<<< HEAD
-      - name: Reset Database
-        run: |
-          echo "🗃️ 重置測試資料庫..."
-          sleep 2
-=======
       # 🔧 新增：重置資料庫確保乾淨狀態
       - name: Reset Database
         run: |
@@ -134,7 +128,6 @@
           # 等待 PostgreSQL 服務完全啟動
           sleep 2
           # 刪除並重新建立測試資料庫以確保乾淨狀態
->>>>>>> 024e5f84
           PGPASSWORD=test_password psql -h localhost -U test_user -d postgres -c "DROP DATABASE IF EXISTS test_db;"
           PGPASSWORD=test_password psql -h localhost -U test_user -d postgres -c "CREATE DATABASE test_db;"
           echo "✅ 資料庫重置完成"
